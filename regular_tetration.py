from sage.functions.log import ln
from sage.functions.other import sqrt
from sage.misc.functional import n as num
from sage.rings.complex_field import ComplexField
from sage.rings.formal_powerseries import FormalPowerSeriesRing
from sage.rings.polynomial.polynomial_ring_constructor import PolynomialRing
from sage.rings.real_mpfr import RR, RealField
from sage.symbolic.constants import e,NaN

<<<<<<< HEAD
class RegularTetration:
    def __init__(self,b,N,iprec=512,fixpoint_number=0,prec=None,angle_real=pi):
=======
from sage.hyperops.exp_fixpoint import exp_fixpoint
#from sage.hyperops.exp_fixpoint import PrecisionError 


class RegularSlog:
    def __init__(self,b=sqrt(2),fixpoint_number=0,u=None,prec=53,iprec=None,N=5,direction=-1,debug=0):
>>>>>>> b4fe37ae
        """
        for the numbering of fixed points see function exp_fixpoint

        u is the initial value such that slog(u)=0 and sexp(0)=u
        for the attracting fixed point it defaults to u=1
        otherwise it is undetermined

        direction can be +1 (real values when approaching from the right of the fixpoint) 
        or -1 (real values when approaching from the left of the fixed point)
        """

        if debug >= 1:
            if b==sqrt(2): print 'b:',b
            if fixpoint_number==0: print 'fixpoint_number:',fixpoint_number
            if prec==53: print 'prec:',prec
            if N==5: print 'N:',N
            if direction==-1: print 'direction:',direction

        bsym = b
        self.bsym = bsym
        self.N = N
        if iprec==None:
            iprec=prec+10
            if debug>=1: print 'iprec:',iprec
        self.iprec = iprec
        self.prec = prec
        self.fixpoint_number = fixpoint_number

<<<<<<< HEAD
        bname = repr(b).strip('0').replace('.',',')
        if b == sqrt(2):
=======
        eta = e**(1/e)

        bname = repr(bsym).strip('0').replace('.',',')
        if bsym == sqrt(2):
>>>>>>> b4fe37ae
           bname = "sqrt2"
        if bsym == eta:
           bname = "eta"

        self.lnb = num(ln(bsym),iprec)

        b = num(bsym,iprec)
        self.b = b

        self.path = "savings/islog_%s"%bname + "_N%04d"%N + "_iprec%05d"%iprec + "_fp%d"%fixpoint_number


        if iprec != None:
            b = num(b,iprec)
            self.b = b
        else:
            if b == e and x0 == 0:
                R = QQ
            else:
                R = SR
<<<<<<< HEAD
        R = RealField(iprec)
        C = ComplexField(iprec)
        self.R = R
        self.C = C

	mpmath.mp.prec = iprec
        L = self.fp(fixpoint_number)
        self.L = L


        if b <= e**(1/e) and fixpoint_number == 0:
            r = abs(L-self.fp(1))
        else:
            r1 = abs(L-self.fp(fixpoint_number+1))
            r2 = abs(L-self.fp(fixpoint_number-1))
            r = min(r1,r2)

        self.r = r
        self.phi = angle_real
=======

        self.attracting = False
        if b < eta and fixpoint_number == 0:
            self.attracting = True

        self.real_fp = False
        if b <= eta and abs(fixpoint_number) <= 1:
            self.real_fp = True

        self.parabolic = False
        if self.bsym == eta and abs(fixpoint_number) <= 1:
            self.parabolic = True
            if direction == +1:
                self.attracting = False
            if direction == -1:
                self.attracting = True

        if b <= eta and abs(fixpoint_number) <= 1:
            R = RealField(iprec)
        else:
            R = ComplexField(iprec)
        self.R = R

        if self.parabolic:
            fp = R(e) #just for not messing it into a complex number
        else:
            fp = exp_fixpoint(b,fixpoint_number,prec=iprec)

        self.fp = fp #fixpoint

        self.fpd = self.log(fp) #fixpont derivative

        self.direction = direction
>>>>>>> b4fe37ae

        FR = FormalPowerSeriesRing(R)
        fps = FR.Dec_exp(FR([0,b.log()])).rmul(fp)
        if self.parabolic:
            fps=fps.set_item(1,1).reclass()
            
        if debug>=1: print "fp:",fp

        [rho,ps] = fps.abel_coeffs()

        if debug>=2: print 'fps:',fps
        if debug>=2: print 'rho:',rho
        if debug>=2: print 'abel_ps:',ps
            
        self.chi_ps = fps.schroeder()
        self.chipoly = self.chi_ps.polynomial(N+1)
        self.chi_raw0 = lambda z: self.chipoly(direction*(z-self.fp))

        PR = PolynomialRing(R,'x')
        self.slogpoly = ps.polynomial(N)
        if debug>=2: print self.slogpoly

        self.slog_raw0 = lambda z: rho*(direction*(z-self.fp)).log() + self.slogpoly(z-self.fp)

        #slog(u)==0
        self.c = 0
        if self.attracting and direction==-1 and u==None:
            u=1
            if debug>=1: print 'u:',u
            
        if not u==None:
            self.c = -self.slog(u)                   
            pass
        
    def log(self,z):
        """
        Logarithm with branch cut such that for imaginary values y:
          -pi < y <= pi for real fixpoint
          otherwise:
          2*pi*(k-1) <= y <  2*pi*k     for k>=1
          2*pi*k     <  y <= 2*pi*(k+1) for k<=-1

          where k is the fixpoint_number
        """
        ### workaround for log(NaN)
        if z == self.R(NaN):
            return z
        k = self.fixpoint_number
        if self.real_fp:
            res = z.log()
        elif k>=1:
            res = (log(-z.conjugate())-num(i*(2*pi*k-pi),self.iprec)).conjugate()
        elif k<=-1:
            res = log(-z)+num(i*(2*pi*k+pi),self.iprec)

<<<<<<< HEAD
    def fp(self,k=1):
        b=self.b
        iprec = self.iprec
        L = mpmath.lambertw(-mpmath.ln(b),-k)/(-mpmath.ln(b))
        return ComplexField(iprec)(L.real,L.imag)

    def log(self,z):
        return log(z*exp(CC(0,-self.phi))) 

    def slog_raw(self,z): 
        z = num(z,self.iprec)
        return self.c + self.rho*self.log(z-self.L) + self.slogpoly(z-self.L)
        
        
    def slog(self,z):
        z = num(z,self.iprec)
        if abs(z-self.L) > self.r/2:
            if self.fixpoint_number == 0:
                return self.slog(self.b**z)-1
=======
        return res

    def chi(self,x,debug=0):
        n = 0
        xn = num(x,self.iprec)
        yn = self.chi_raw0(xn)
        if yn.is_zero():
            return self.R(0)
        a = self.fpd
        err=2.0**(-self.prec)
        if debug>=1: print 'chi: x',x,'N:',self.N,'iprec:',self.iprec,'prec:',self.prec,'b:',self.b,'fp:',self.fp,'a:',a,'err:',err
        while True:
            if xn.is_zero():
                return self.R(NaN)

            yp=yn
            xp=xn
            n += 1
    
            if self.attracting:
                xn = self.b**xn
>>>>>>> b4fe37ae
            else:
                xn = self.log(xn)/self.lnb
    
            yn = self.chi_raw0(xn)
    
            if self.attracting:
                d = abs(log(yn/(yp*a)))
            else:
                d = abs(log(yn/(yp/a)))
    
            if debug >=2: print n,":","d:",d.n(20),"yn:",yn,"xn:",xn
            
            if xp == xn or d == 1:
                if debug>=0: 
    		    print "chi: precision failed for x:",x
                return self.R(NaN)
            
            if d<err: 
                if self.attracting:
                    res = yn/a**n
                else:
                    res = yn*a**n
                if debug>=1: print 'chi:',res,'n:',n,'d:',d.n(20),'err:',err
                return res
    
    def slog_divisional(self,x,debug=0):
        iprec=self.iprec
        prec=self.prec
        b = self.b
        z0= self.fp
        a = self.fpd
  
        res = self.c + self.chi(x,debug=debug).log()/a.log()
        #workaround for log(NaN)
        if res == self.R(NaN):
            return res

        res = res.n(prec)
        return res
            
    def slog_subtractive(self,x,debug=0):
        iprec=self.iprec
        prec=self.prec
        b = self.b
        z0= self.fp
  
        xin = x
        err=2.0**(-prec)
        if debug>=1: print 'N:',self.N,'iprec:',iprec,'prec:',prec,'b:',b,'z0:',z0,'err:',err
        #lnb = b.log()
        n = 0
        xn = num(x,iprec)
        yn = self.slog_raw0(xn)
        while True:
            yp=yn
            xp=xn
            n += 1
    
            if self.attracting:
                xn = b**xn
            else:
                xn = self.log(xn)/self.lnb
    
            yn = self.slog_raw0(xn)
      
            if self.attracting:
                d = abs(yn - (yp+1))
            else:
                d = abs(yn - (yp-1))
    
            if debug >=2: print n,":","d:",d.n(20),"yn:",yn,"xn:",xn
            
            if xp == xn or d == 1:
                if debug>=0: 
    		    print "slog: precision failed for x:",x
                return NaN
            
              
            if d<err: 
                res = self.c + yn.n(prec)
    
                if self.attracting:
                    res -= n
                else:
                    res += n
      
                if debug>=1: print 'res:',res,'n:',n,'d:',d.n(20),'err:',err
                return res
    
    slog = slog_subtractive
    __call__ = slog
  
class RegularSexp(RegularSlog):
    def __init__(self,b=sqrt(2),fixpoint_number=0,u=None,prec=53,iprec=None,N=5,direction=-1,debug=0):
        RegularSlog.__init__(self,b,fixpoint_number,u,prec,iprec,N,direction,debug)

        self.chiipoly = self.chi_ps.inv().polynomial(N+1)
        self.chii_raw0 = lambda z: direction*self.chiipoly(z-self.c)
        self.err=2.0**(-self.prec)

    def chii(self,x,debug=0):
        xn = num(x,self.iprec)
        yn = self.chii_raw0(xn)
        a = self.fpd
        if debug>=1: 
            print 'chii: x:',x,'prec:',self.prec,'b:',self.b,'fp:',self.fp,'a:',a
        n = 0
        while True:
            yp=yn
            xp=xn
            n += 1
            if self.attracting:
                xn *= a
            else:
                xn /= a
    
            yn = self.chii_raw0(xn)
            #yn = self.fp + self.direction*xn 
    
            for m in range(n):
                if self.attracting:
                    yn = self.log(yn)/self.lnb
                else:
                    yn = self.b**yn
      
            d = abs(yn-yp)
    
            if debug >=2: print n,":","d:",d.n(20),"yn:",yn,"xn:",xn
            
            if d.is_NaN():
                #p = PrecisionError(self.iprec,self.prec,"chii","x:",x)
    		#raise p
                if debug>=0: print "chii: precision failed for x:",x
                return d
    
            if d<self.err: 
                res = yn
                if debug>=1: print 'chii:',res,'n:',n,'d:',d.n(20),'err:',self.err
                return res
    
    def sexp_hyperbolic(self,x,debug=0):
        if debug>0:
            print "sexp_hyperbolic: x:",x
        # try:
            res = self.fp + self.chii(self.fpd**x,debug=debug)
        # except PrecisionError as p:
        #     p.args = p.args + ('sexp_hyperbolic','x:',x)
        #     raise p
        if res.is_Nan():
            if debug>=0: print 'sexp_hyperbolic: precision failed x:',x
            return res
        res = res.n(self.prec)
        return res
        
    sexp = sexp_hyperbolic
    __call__ = sexp
        
<|MERGE_RESOLUTION|>--- conflicted
+++ resolved
@@ -7,17 +7,12 @@
 from sage.rings.real_mpfr import RR, RealField
 from sage.symbolic.constants import e,NaN
 
-<<<<<<< HEAD
-class RegularTetration:
-    def __init__(self,b,N,iprec=512,fixpoint_number=0,prec=None,angle_real=pi):
-=======
 from sage.hyperops.exp_fixpoint import exp_fixpoint
 #from sage.hyperops.exp_fixpoint import PrecisionError 
 
 
 class RegularSlog:
     def __init__(self,b=sqrt(2),fixpoint_number=0,u=None,prec=53,iprec=None,N=5,direction=-1,debug=0):
->>>>>>> b4fe37ae
         """
         for the numbering of fixed points see function exp_fixpoint
 
@@ -46,15 +41,10 @@
         self.prec = prec
         self.fixpoint_number = fixpoint_number
 
-<<<<<<< HEAD
-        bname = repr(b).strip('0').replace('.',',')
-        if b == sqrt(2):
-=======
         eta = e**(1/e)
 
         bname = repr(bsym).strip('0').replace('.',',')
         if bsym == sqrt(2):
->>>>>>> b4fe37ae
            bname = "sqrt2"
         if bsym == eta:
            bname = "eta"
@@ -75,27 +65,6 @@
                 R = QQ
             else:
                 R = SR
-<<<<<<< HEAD
-        R = RealField(iprec)
-        C = ComplexField(iprec)
-        self.R = R
-        self.C = C
-
-	mpmath.mp.prec = iprec
-        L = self.fp(fixpoint_number)
-        self.L = L
-
-
-        if b <= e**(1/e) and fixpoint_number == 0:
-            r = abs(L-self.fp(1))
-        else:
-            r1 = abs(L-self.fp(fixpoint_number+1))
-            r2 = abs(L-self.fp(fixpoint_number-1))
-            r = min(r1,r2)
-
-        self.r = r
-        self.phi = angle_real
-=======
 
         self.attracting = False
         if b < eta and fixpoint_number == 0:
@@ -129,7 +98,6 @@
         self.fpd = self.log(fp) #fixpont derivative
 
         self.direction = direction
->>>>>>> b4fe37ae
 
         FR = FormalPowerSeriesRing(R)
         fps = FR.Dec_exp(FR([0,b.log()])).rmul(fp)
@@ -185,27 +153,6 @@
         elif k<=-1:
             res = log(-z)+num(i*(2*pi*k+pi),self.iprec)
 
-<<<<<<< HEAD
-    def fp(self,k=1):
-        b=self.b
-        iprec = self.iprec
-        L = mpmath.lambertw(-mpmath.ln(b),-k)/(-mpmath.ln(b))
-        return ComplexField(iprec)(L.real,L.imag)
-
-    def log(self,z):
-        return log(z*exp(CC(0,-self.phi))) 
-
-    def slog_raw(self,z): 
-        z = num(z,self.iprec)
-        return self.c + self.rho*self.log(z-self.L) + self.slogpoly(z-self.L)
-        
-        
-    def slog(self,z):
-        z = num(z,self.iprec)
-        if abs(z-self.L) > self.r/2:
-            if self.fixpoint_number == 0:
-                return self.slog(self.b**z)-1
-=======
         return res
 
     def chi(self,x,debug=0):
@@ -227,7 +174,6 @@
     
             if self.attracting:
                 xn = self.b**xn
->>>>>>> b4fe37ae
             else:
                 xn = self.log(xn)/self.lnb
     
